"""LLM provider abstractions and implementations."""

import os
import threading
from abc import ABC, abstractmethod
from time import time, sleep
from dataclasses import dataclass
from typing import Optional
from .config import ProcessingConfig

import anthropic
import openai


@dataclass
class LLMResponse:
    """Response from LLM API including token usage information."""
    text: str
    input_tokens: int = 0
    output_tokens: int = 0


class LLMProvider(ABC):
    """Abstract interface for LLM providers."""

    def __init__(
        self, api_key: str, model: str, max_tokens: int = 16384, timeout: float = 60.0
    ):
        self.api_key = api_key
        self.model = model
        self.max_tokens = max_tokens
        self.timeout = timeout

    @abstractmethod
    def call_api(self, prompt: str) -> LLMResponse:
        """Call the LLM API with the given prompt."""
        pass

    @abstractmethod
    def get_required_env_var(self) -> str:
        """Return the required environment variable name for API key."""
        pass


class AnthropicProvider(LLMProvider):
    """Anthropic Claude LLM provider."""

    def __init__(self, api_key: str, model: str = "claude-sonnet-4-20250514", **kwargs):
        super().__init__(api_key, model, **kwargs)
        self.client = anthropic.Anthropic(api_key=api_key)

    def call_api(self, prompt: str) -> LLMResponse:
        try:
            response = self.client.messages.create(
                model=self.model,
                max_tokens=self.max_tokens,
                messages=[{"role": "user", "content": prompt}],
                timeout=self.timeout,
            )

            if response.content and len(response.content) > 0:
                text_content = response.content[0]
                text = text_content.text if hasattr(text_content, "text") else str(text_content)
                if not text or not str(text).strip():
                    raise ValueError("Empty response from Anthropic API")
                
                # Extract token usage
                input_tokens = getattr(response.usage, 'input_tokens', 0) if hasattr(response, 'usage') else 0
                output_tokens = getattr(response.usage, 'output_tokens', 0) if hasattr(response, 'usage') else 0
                
                return LLMResponse(
                    text=text,
                    input_tokens=input_tokens,
                    output_tokens=output_tokens
                )
            else:
                raise ValueError("Unexpected response format from Claude API")

        except anthropic.APIError as e:
            raise ValueError(f"Anthropic API error: {str(e)}")
        except Exception as e:
            raise ValueError(f"Error calling Claude API: {str(e)}")

    def get_required_env_var(self) -> str:
        return "ANTHROPIC_API_KEY"


class OpenAIProvider(LLMProvider):
    """OpenAI GPT LLM provider."""

    def __init__(self, api_key: str, model: str = "gpt-4o", **kwargs):
        super().__init__(api_key, model, **kwargs)
        self.client = openai.OpenAI(api_key=api_key)

    def call_api(self, prompt: str) -> LLMResponse:
        try:
            response = self.client.chat.completions.create(
                model=self.model,
                messages=[{"role": "user", "content": prompt}],
                max_tokens=self.max_tokens,
                timeout=self.timeout,
            )

            if response.choices and len(response.choices) > 0:
                text = response.choices[0].message.content
                if not text or not str(text).strip():
                    raise ValueError("Empty response from OpenAI API")
                
                # Extract token usage
                input_tokens = getattr(response.usage, 'prompt_tokens', 0) if hasattr(response, 'usage') else 0
                output_tokens = getattr(response.usage, 'completion_tokens', 0) if hasattr(response, 'usage') else 0
                
                return LLMResponse(
                    text=text,
                    input_tokens=input_tokens,
                    output_tokens=output_tokens
                )
            else:
                raise ValueError("Unexpected response format from OpenAI API")

        except Exception as e:
            raise ValueError(f"Error calling OpenAI API: {str(e)}")

    def get_required_env_var(self) -> str:
        return "OPENAI_API_KEY"


class DeepSeekProvider(LLMProvider):
    """DeepSeek LLM provider."""

    def __init__(self, api_key: str, model: str = "deepseek-chat", **kwargs):
        super().__init__(api_key, model, **kwargs)
        self.client = openai.OpenAI(
            api_key=api_key, base_url="https://api.deepseek.com"
        )

    def call_api(self, prompt: str) -> LLMResponse:
        try:
            response = self.client.chat.completions.create(
                model=self.model,
                messages=[{"role": "user", "content": prompt}],
                max_tokens=self.max_tokens,
                timeout=self.timeout,
            )

            if response.choices and len(response.choices) > 0:
                text = response.choices[0].message.content
                if not text or not str(text).strip():
                    raise ValueError("Empty response from DeepSeek API")
                
                # Extract token usage (DeepSeek uses OpenAI-compatible format)
                input_tokens = getattr(response.usage, 'prompt_tokens', 0) if hasattr(response, 'usage') else 0
                output_tokens = getattr(response.usage, 'completion_tokens', 0) if hasattr(response, 'usage') else 0
                
                return LLMResponse(
                    text=text,
                    input_tokens=input_tokens,
                    output_tokens=output_tokens
                )
            else:
                raise ValueError("Unexpected response format from DeepSeek API")

        except Exception as e:
            raise ValueError(f"Error calling DeepSeek API: {str(e)}")

    def get_required_env_var(self) -> str:
        return "DEEPSEEK_API_KEY"


class GrokProvider(LLMProvider):
    """Grok (xAI) LLM provider."""

    def __init__(self, api_key: str, model: str = "grok-4", **kwargs):
        super().__init__(api_key, model, **kwargs)
        self.client = openai.OpenAI(
            api_key=api_key, base_url="https://api.x.ai/v1"
        )

    def call_api(self, prompt: str) -> LLMResponse:
        try:
            response = self.client.chat.completions.create(
                model=self.model,
                messages=[{"role": "user", "content": prompt}],
                max_tokens=self.max_tokens,
                timeout=self.timeout,
            )

            if response.choices and len(response.choices) > 0:
                text = response.choices[0].message.content
                if not text or not str(text).strip():
                    raise ValueError("Empty response from Grok API")
                
                # Extract token usage (Grok uses OpenAI-compatible format)
                input_tokens = getattr(response.usage, 'prompt_tokens', 0) if hasattr(response, 'usage') else 0
                output_tokens = getattr(response.usage, 'completion_tokens', 0) if hasattr(response, 'usage') else 0
                
                return LLMResponse(
                    text=text,
                    input_tokens=input_tokens,
                    output_tokens=output_tokens
                )
            else:
                raise ValueError("Unexpected response format from Grok API")

        except Exception as e:
            raise ValueError(f"Error calling Grok API: {str(e)}")

    def get_required_env_var(self) -> str:
        return "XAI_API_KEY"


class OpenRouterProvider(LLMProvider):
    """OpenRouter LLM provider."""

    def __init__(self, api_key: str, model: str = "openai/gpt-4o", **kwargs):
        super().__init__(api_key, model, **kwargs)
        self.client = openai.OpenAI(
            api_key=api_key, base_url="https://openrouter.ai/api/v1"
        )

    def call_api(self, prompt: str) -> LLMResponse:
        try:
            response = self.client.chat.completions.create(
                model=self.model,
                messages=[{"role": "user", "content": prompt}],
                max_tokens=self.max_tokens,
                timeout=self.timeout,
            )

            if response.choices and len(response.choices) > 0:
                text = response.choices[0].message.content
                if not text or not str(text).strip():
                    raise ValueError("Empty response from OpenRouter API")
                
                # Extract token usage (OpenRouter uses OpenAI-compatible format)
                input_tokens = getattr(response.usage, 'prompt_tokens', 0) if hasattr(response, 'usage') else 0
                output_tokens = getattr(response.usage, 'completion_tokens', 0) if hasattr(response, 'usage') else 0
                
                return LLMResponse(
                    text=text,
                    input_tokens=input_tokens,
                    output_tokens=output_tokens
                )
            else:
                raise ValueError("Unexpected response format from OpenRouter API")

        except Exception as e:
            raise ValueError(f"Error calling OpenRouter API: {str(e)}")

    def get_required_env_var(self) -> str:
        return "OPENROUTER_API_KEY"


def create_llm_provider(llm_name: str) -> tuple[LLMProvider, str]:
    """Factory function to create LLM providers.
    
    Args:
        llm_name: Name of the LLM (e.g., 'claude-sonnet', 'gpt', 'claude-direct')
    
    Returns:
        tuple[LLMProvider, str]: The provider instance and the resolved model name.
    """
    import sys
    
    provider_configs = {
        "claude-sonnet": {
            "class": OpenRouterProvider,
            "default_model": "anthropic/claude-sonnet-4",  
            "env_var": "OPENROUTER_API_KEY",
        },
        "claude-opus": {
            "class": OpenRouterProvider,
            "default_model": "anthropic/claude-opus-4.1",  
            "env_var": "OPENROUTER_API_KEY",
        },
        "gpt": {
            "class": OpenRouterProvider,
            "default_model": "openai/gpt-5",  # Latest GPT-5 (Aug 2025)
            "env_var": "OPENROUTER_API_KEY",
        },
        "gpt-mini": {
            "class": OpenRouterProvider,
            "default_model": "openai/gpt-5-mini",
            "env_var": "OPENROUTER_API_KEY",
        },
        "o1": {
            "class": OpenRouterProvider,
            "default_model": "openai/o1-preview",  # O1 reasoning model
            "env_var": "OPENROUTER_API_KEY",
        },
        "gemini": {
            "class": OpenRouterProvider,
            "default_model": "google/gemini-2.5-pro",  # Latest Gemini 2.5 Pro (June 2025)
            "env_var": "OPENROUTER_API_KEY",
        },
        "gemini-flash": {
            "class": OpenRouterProvider,
            "default_model": "google/gemini-2.5-flash",  # Gemini 2.5 Flash (August 2025)
            "env_var": "OPENROUTER_API_KEY",
        },
        "grok": {
            "class": OpenRouterProvider,
            "default_model": "x-ai/grok-4",  # Latest Grok 4 (July 2025)
            "env_var": "OPENROUTER_API_KEY",
        },
        "grok-code": {
            "class": OpenRouterProvider,
            "default_model": "x-ai/grok-code-fast-1",
            "env_var": "OPENROUTER_API_KEY",
        },
        "deepseek": {
            "class": OpenRouterProvider,
            "default_model": "deepseek/deepseek-chat-v3.1",  # Latest DeepSeek V3
            "env_var": "OPENROUTER_API_KEY",
        },
        "glm": {
            "class": OpenRouterProvider,
            "default_model": "z-ai/glm-4.5",  # GLM-4.5 (2025)
            "env_var": "OPENROUTER_API_KEY",
        },
        "mistral-medium": {
            "class": OpenRouterProvider,
            "default_model": "mistralai/mistral-medium-3.1", 
            "env_var": "OPENROUTER_API_KEY",
        },
        "mistral-codestral": {
            "class": OpenRouterProvider,
            "default_model": "mistralai/codestral-2508", 
            "env_var": "OPENROUTER_API_KEY",
        },
        "qwen-thinking": {
            "class": OpenRouterProvider,
            "default_model": "qwen/qwen3-30b-a3b-thinking-2507",
            "env_var": "OPENROUTER_API_KEY",
        },
        "qwen-coder": {
            "class": OpenRouterProvider,
            "default_model": "qwen/qwen3-coder-30b-a3b-instruct",
            "env_var": "OPENROUTER_API_KEY",
        },
        # Keep legacy direct providers for backwards compatibility
        "openai-direct": {
            "class": OpenAIProvider,
            "default_model": "gpt-4o",
            "env_var": "OPENAI_API_KEY",
        },
        "claude-direct": {
            "class": AnthropicProvider,
            "default_model": "claude-sonnet-4-20250514",
            "env_var": "ANTHROPIC_API_KEY",
        },
        "grok-direct": {
            "class": GrokProvider,
            "default_model": "grok-4",
            "env_var": "XAI_API_KEY",
        },
        # Legacy aliases for backwards compatibility
        "claude": {
            "class": AnthropicProvider,
            "default_model": "claude-sonnet-4-20250514",
            "env_var": "ANTHROPIC_API_KEY",
        },
        "openai": {
            "class": OpenAIProvider,
            "default_model": "gpt-4o",
            "env_var": "OPENAI_API_KEY",
        },
    }

    if llm_name not in provider_configs:
        available = ", ".join(provider_configs.keys())
        print(f"Error: Unsupported LLM: {llm_name}. Available: {available}")
        sys.exit(1)

    config = provider_configs[llm_name]
    env_var = config["env_var"]
    api_key = os.getenv(env_var)

    if not api_key:
        print(
            f"Error: {env_var} environment variable is required for {llm_name}.\n"
            f"You can set it by:\n"
            f"1. Creating a .env file with: {env_var}=your-api-key\n"
            f"2. Setting environment variable: export {env_var}=your-api-key\n"
            f"\nNote: .env files are automatically loaded if they exist in the current or parent directory."
        )
        sys.exit(1)

    selected_model = config["default_model"]
    provider = config["class"](api_key, selected_model)
    print(f"✓ Initialized provider for '{llm_name}' using {env_var} (model: {selected_model})")
    return provider, selected_model


# Global token counter for tracking across all calls (thread-safe)
_global_token_stats = {
    "input_tokens": 0,
    "output_tokens": 0,
    "total_calls": 0
}
_token_stats_lock = threading.Lock()

def get_global_token_stats() -> dict:
    """Get the current global token usage statistics."""
    with _token_stats_lock:
        return _global_token_stats.copy()

def reset_global_token_stats():
    """Reset the global token usage statistics."""
    with _token_stats_lock:
        _global_token_stats["input_tokens"] = 0
        _global_token_stats["output_tokens"] = 0
        _global_token_stats["total_calls"] = 0

def call_llm(provider: LLMProvider, config: ProcessingConfig, prompt: str, wandb=None) -> str:
    """Call LLM with rate limiting and optional wandb logging."""
    # Rate limit
    sleep(config.api_rate_limit_delay)
    start = time()
    llm_response = provider.call_api(prompt)
    latency_ms = (time() - start) * 1000
    
    # Update global token statistics (thread-safe)
    with _token_stats_lock:
        _global_token_stats["input_tokens"] += llm_response.input_tokens
        _global_token_stats["output_tokens"] += llm_response.output_tokens
        _global_token_stats["total_calls"] += 1
    
    if wandb and hasattr(wandb, "log") and hasattr(wandb, "run") and wandb.run:
        # Use multiple fallbacks to ensure we always have a model name
        model_name = getattr(provider, 'model', None) or config.llm
        try:
            wandb.log({
                "llm/calls": 1,
                "llm/latency_ms": latency_ms,
                "llm/model": model_name,
            })
<<<<<<< HEAD
        except Exception:
            # Silently ignore W&B logging errors to prevent processing failures
            pass
    
=======
        except Exception as e:
            print(f"There was a W&B error {e} in llm_providers.py")

>>>>>>> 2e41116d
    return llm_response.text<|MERGE_RESOLUTION|>--- conflicted
+++ resolved
@@ -435,14 +435,7 @@
                 "llm/latency_ms": latency_ms,
                 "llm/model": model_name,
             })
-<<<<<<< HEAD
-        except Exception:
-            # Silently ignore W&B logging errors to prevent processing failures
-            pass
-    
-=======
         except Exception as e:
             print(f"There was a W&B error {e} in llm_providers.py")
 
->>>>>>> 2e41116d
     return llm_response.text